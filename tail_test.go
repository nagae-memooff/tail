--- conflicted
+++ resolved
@@ -55,9 +55,6 @@
 	tail.Cleanup()
 }
 
-<<<<<<< HEAD
-func MaxLineSizeT(_t *testing.T, follow bool, fileContent string, expected []string) {
-=======
 func TestStopAtEOF(_t *testing.T) {
 	t := NewTailTest("maxlinesize", _t)
 	t.CreateFile("test.txt", "hello\nthere\nworld\n")
@@ -74,11 +71,10 @@
 	}()
 	tail.StopAtEOF()
 	<-done
-	Cleanup()
-}
-
-func TestMaxLineSize(_t *testing.T) {
->>>>>>> 166cd278
+	tail.Cleanup()
+}
+
+func MaxLineSizeT(_t *testing.T, follow bool, fileContent string, expected []string) {
 	t := NewTailTest("maxlinesize", _t)
 	t.CreateFile("test.txt", fileContent)
 	tail := t.StartTail("test.txt", Config{Follow: follow, Location: nil, MaxLineSize: 3})
